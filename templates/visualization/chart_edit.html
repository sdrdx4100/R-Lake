{% extends "base.html" %}
{% load static %}

{% block title %}グラフ編集 - {{ chart.title }} - R-Lake{% endblock %}

{% block content %}
<div class="container-fluid">
    <div class="d-flex justify-content-between align-items-center mb-4">
        <h1>
            <i class="fas fa-edit me-2"></i>グラフ編集
        </h1>
        <div class="btn-group">
            <a href="{% url 'visualization:chart_detail' chart.pk %}" class="btn btn-outline-secondary">
                <i class="fas fa-arrow-left me-1"></i>詳細に戻る
            </a>
            <button type="button" class="btn btn-outline-danger" onclick="deleteChart()">
                <i class="fas fa-trash me-1"></i>削除
            </button>
        </div>
    </div>

    <div class="row">
        <!-- 編集フォーム -->
        <div class="col-lg-4">
            <div class="card">
                <div class="card-header">
                    <h5 class="mb-0">
                        <i class="fas fa-cog me-2"></i>グラフ設定
                    </h5>
                </div>
                <div class="card-body">
                    <form id="chartForm">
                        {% csrf_token %}
                        
                        <div class="mb-3">
                            <label for="title" class="form-label">タイトル</label>
                            <input type="text" class="form-control" id="title" name="title" 
                                   value="{{ chart.title }}" required>
                        </div>
                        
                        <div class="mb-3">
                            <label for="description" class="form-label">説明</label>
                            <textarea class="form-control" id="description" name="description" 
                                      rows="3">{{ chart.description }}</textarea>
                        </div>
                        
                        <div class="mb-3">
                            <label for="chart_type" class="form-label">グラフタイプ</label>
                            <select class="form-select" id="chart_type" name="chart_type">
                                <option value="line" {% if chart.chart_type == 'line' %}selected{% endif %}>線グラフ</option>
                                <option value="bar" {% if chart.chart_type == 'bar' %}selected{% endif %}>棒グラフ</option>
                                <option value="scatter" {% if chart.chart_type == 'scatter' %}selected{% endif %}>散布図</option>
                                <option value="histogram" {% if chart.chart_type == 'histogram' %}selected{% endif %}>ヒストグラム</option>
                                <option value="box" {% if chart.chart_type == 'box' %}selected{% endif %}>箱ひげ図</option>
                                <option value="heatmap" {% if chart.chart_type == 'heatmap' %}selected{% endif %}>ヒートマップ</option>
                                <option value="pie" {% if chart.chart_type == 'pie' %}selected{% endif %}>円グラフ</option>
                                <option value="3d_scatter" {% if chart.chart_type == '3d_scatter' %}selected{% endif %}>3D散布図</option>
                                <option value="surface" {% if chart.chart_type == 'surface' %}selected{% endif %}>3D表面</option>
                                <option value="radar" {% if chart.chart_type == 'radar' %}selected{% endif %}>レーダーチャート</option>
                            </select>
                        </div>
                        
                        <div class="mb-3">
                            <label for="x_axis_column" class="form-label">X軸</label>
                            <select class="form-select" id="x_axis_column" name="x_axis_column">
                                <option value="">選択してください</option>
                                <!-- データセットのカラムをJavaScriptで動的に追加 -->
                            </select>
                        </div>
                        
                        <div class="mb-3">
                            <label for="y_axis_column" class="form-label">Y軸</label>
                            <select class="form-select" id="y_axis_column" name="y_axis_column">
                                <option value="">選択してください</option>
                                <!-- データセットのカラムをJavaScriptで動的に追加 -->
                            </select>
                        </div>
                        
                        <div class="mb-3">
                            <label for="color_column" class="form-label">色分けカラム（オプション）</label>
                            <select class="form-select" id="color_column" name="color_column">
                                <option value="">なし</option>
                                <!-- データセットのカラムをJavaScriptで動的に追加 -->
                            </select>
                        </div>
                        
                        <div class="mb-3">
                            <label for="size_column" class="form-label">サイズカラム（オプション）</label>
                            <select class="form-select" id="size_column" name="size_column">
                                <option value="">なし</option>
                                <!-- データセットのカラムをJavaScriptで動的に追加 -->
                            </select>
                        </div>
                        
                        <div class="d-grid gap-2">
                            <button type="button" class="btn btn-primary" onclick="updateChart()">
                                <i class="fas fa-sync me-2"></i>プレビュー更新
                            </button>
                            <button type="button" class="btn btn-success" onclick="saveChart()">
                                <i class="fas fa-save me-2"></i>保存
                            </button>
                        </div>
                    </form>
                </div>
            </div>
        </div>
        
        <!-- プレビューエリア -->
        <div class="col-lg-8">
            <div class="card">
                <div class="card-header">
                    <h5 class="mb-0">
                        <i class="fas fa-eye me-2"></i>プレビュー
                    </h5>
                </div>
                <div class="card-body">
                    <div id="preview-container" style="width: 100%; height: 500px;">
                        <div class="text-center text-muted">
                            <i class="fas fa-chart-line" style="font-size: 3rem;"></i>
                            <p class="mt-3">設定を変更してプレビューを更新してください</p>
                        </div>
                    </div>
                </div>
            </div>
        </div>
    </div>
</div>

<!-- 削除確認モーダル -->
<div class="modal fade" id="deleteModal" tabindex="-1">
    <div class="modal-dialog">
        <div class="modal-content">
            <div class="modal-header">
                <h5 class="modal-title text-danger">
                    <i class="fas fa-exclamation-triangle me-2"></i>グラフ削除の確認
                </h5>
                <button type="button" class="btn-close" data-bs-dismiss="modal"></button>
            </div>
            <div class="modal-body">
                <p>本当にこのグラフを削除しますか？</p>
                <div class="alert alert-warning">
                    <strong>注意:</strong> この操作は元に戻せません。
                </div>
                <p><strong>グラフ名:</strong> {{ chart.title }}</p>
            </div>
            <div class="modal-footer">
                <button type="button" class="btn btn-secondary" data-bs-dismiss="modal">キャンセル</button>
                <button type="button" class="btn btn-danger" onclick="confirmDelete()">
                    <i class="fas fa-trash me-2"></i>削除する
                </button>
            </div>
        </div>
    </div>
</div>
{% endblock %}

{% block extra_js %}
<script>
// データセット情報
const datasetId = {{ chart.dataset.pk }};
let datasetColumns = [];

// ページ読み込み時の初期化
document.addEventListener('DOMContentLoaded', function() {
    loadDatasetColumns();
    loadCurrentChart();
});

// データセットのカラム情報を読み込み
async function loadDatasetColumns() {
    try {
        const response = await fetch(`/visualization/api/datasets/${datasetId}/columns/`);
        const schema = await response.json();
        
        datasetColumns = schema.columns || [];
        populateColumnSelects();
        
    } catch (error) {
        console.error('カラム情報の読み込みエラー:', error);
    }
}

// カラム選択肢を設定
function populateColumnSelects() {
    const selects = ['x_axis_column', 'y_axis_column', 'color_column', 'size_column'];
    
    selects.forEach(selectId => {
        const select = document.getElementById(selectId);
        const currentValue = select.value;
        
        // 既存のオプションをクリア（最初のオプションは残す）
        while (select.children.length > 1) {
            select.removeChild(select.lastChild);
        }
        
        // カラムオプションを追加
        datasetColumns.forEach(column => {
            const option = document.createElement('option');
            option.value = column.name;
            option.textContent = `${column.name} (${column.type})`;
            if (column.name === currentValue) {
                option.selected = true;
            }
            select.appendChild(option);
        });
    });
}

// 現在のグラフ設定を読み込み
function loadCurrentChart() {
    // 現在の値を設定
    document.getElementById('x_axis_column').value = '{{ chart.x_axis_column|default:"" }}';
    document.getElementById('y_axis_column').value = '{{ chart.y_axis_column|default:"" }}';
    document.getElementById('color_column').value = '{{ chart.color_column|default:"" }}';
    document.getElementById('size_column').value = '{{ chart.size_column|default:"" }}';
    
    // 初期プレビューを表示
    updateChart();
}

// チャートプレビュー更新
async function updateChart() {
    const formData = new FormData(document.getElementById('chartForm'));
    const previewContainer = document.getElementById('preview-container');
    
    previewContainer.innerHTML = '<div class="text-center"><i class="fas fa-spinner fa-spin"></i> 生成中...</div>';
    
    try {
        const response = await fetch(`/visualization/api/charts/{{ chart.pk }}/preview/`, {
            method: 'POST',
            body: formData,
            headers: {
                'X-CSRFToken': document.querySelector('[name=csrfmiddlewaretoken]').value
            }
        });
        
        const result = await response.json();
        
        if (result.success) {
            // Plotlyでプレビューを描画
            const layout = {
                title: { text: formData.get('title') },
                xaxis: { title: formData.get('x_axis_column') },
                yaxis: { title: formData.get('y_axis_column') },
                responsive: true,
                margin: { t: 50, r: 50, b: 50, l: 50 }
            };
            
            Plotly.newPlot('preview-container', result.traces, layout, {
                responsive: true,
                displayModeBar: false
            });
        } else {
            previewContainer.innerHTML = `<div class="alert alert-danger">${result.error}</div>`;
        }
        
    } catch (error) {
        console.error('プレビュー更新エラー:', error);
        previewContainer.innerHTML = '<div class="alert alert-danger">プレビューの生成に失敗しました。</div>';
    }
}

// チャート保存
async function saveChart() {
    const formData = new FormData(document.getElementById('chartForm'));
    
    try {
        const response = await fetch(`/visualization/api/charts/{{ chart.pk }}/`, {
            method: 'PUT',
            body: formData,
            headers: {
                'X-CSRFToken': document.querySelector('[name=csrfmiddlewaretoken]').value
            }
        });
        
        const result = await response.json();
        
        if (result.success) {
            // 成功メッセージを表示
            const alert = document.createElement('div');
            alert.className = 'alert alert-success alert-dismissible fade show';
            alert.innerHTML = `
                <i class="fas fa-check me-2"></i>グラフが正常に保存されました。
                <button type="button" class="btn-close" data-bs-dismiss="alert"></button>
            `;
            document.querySelector('.container-fluid').insertBefore(alert, document.querySelector('.row'));
            
            // 3秒後に詳細ページにリダイレクト
            setTimeout(() => {
                window.location.href = `/visualization/charts/{{ chart.pk }}/`;
            }, 3000);
        } else {
            throw new Error(result.error || '保存に失敗しました');
        }
        
    } catch (error) {
        console.error('保存エラー:', error);
        alert(`保存に失敗しました: ${error.message}`);
    }
}

// グラフ削除
function deleteChart() {
    const modal = new bootstrap.Modal(document.getElementById('deleteModal'));
    modal.show();
}

function confirmDelete() {
    fetch(`/visualization/api/charts/{{ chart.pk }}/`, {
        method: 'DELETE',
        headers: {
            'X-CSRFToken': document.querySelector('[name=csrfmiddlewaretoken]').value
        }
    })
    .then(response => response.json())
    .then(result => {
        if (result.success) {
            window.location.href = '/visualization/';
        } else {
            alert('削除に失敗しました');
        }
    })
    .catch(error => {
        console.error('削除エラー:', error);
        alert('削除に失敗しました');
    });
}

// フォーム変更時の自動プレビュー更新
document.getElementById('chartForm').addEventListener('change', function() {
    updateChart();
});
</script>

<style>
/* プレビューコンテナのスタイル */
#preview-container {
    border: 1px solid var(--border-color);
    border-radius: 6px;
    background-color: var(--bg-white);
<<<<<<< HEAD
    overflow: auto;
=======
    display: flex;
    align-items: center;
    justify-content: center;
    overflow-x: auto;
>>>>>>> 4b79848f
}

/* フォームスタイル調整 */
.form-select, .form-control {
    font-size: 0.9rem;
}

/* レスポンシブ対応 */
@media (max-width: 768px) {
    #preview-container {
        height: 300px !important;
    }
}
</style>
{% endblock %}<|MERGE_RESOLUTION|>--- conflicted
+++ resolved
@@ -338,14 +338,10 @@
     border: 1px solid var(--border-color);
     border-radius: 6px;
     background-color: var(--bg-white);
-<<<<<<< HEAD
-    overflow: auto;
-=======
     display: flex;
     align-items: center;
     justify-content: center;
     overflow-x: auto;
->>>>>>> 4b79848f
 }
 
 /* フォームスタイル調整 */
